--- conflicted
+++ resolved
@@ -385,7 +385,7 @@
     with tempdir(SUBJECT_OUTPUT_DIR, prefix="z_brains_temp.") as tmp_dir:
         print(f"Temporary directory: {structures} {features} {resolutions} {tasks}")
         try:
-            os.chmod(SUBJECT_OUTPUT_DIR, 0o770)
+            # os.chmod(SUBJECT_OUTPUT_DIR, 0o770)
 
             # -------------------------------------------------- Postprocessing ------------------------------------------------- #
             if "proc" in tasks:
@@ -602,13 +602,6 @@
     args.ses = args.ses.split(" ") if args.ses else None
     if args.sub != "all":
         args.sub = args.sub.split(" ")
-<<<<<<< HEAD
-    elif args.demo:
-        print("Running analysis on all subjects specified in the demo file")
-        args.sub = list(
-            pd.read_csv(args.demo)[args.column_map["participant_id"]].values
-        )
-=======
     elif args.demo or args.demo_ref:
         print("Running analysis on all subjects specified in the demo files")
         all_sub = []
@@ -617,15 +610,16 @@
                 pd.read_csv(args.demo)[args.column_map["participant_id"]].values
             )
             [all_sub.append(x) for x in px_list]
-        if args.demo_ref:
-            ref_subs = list(
-                pd.read_csv(args.demo_ref[0])[args.column_map["participant_id"]].values
-            )
-            [all_sub.append(x) for x in ref_subs]
+
+        if "analysis" not in args.run:
+            if args.demo_ref:
+                ref_subs = list(
+                    pd.read_csv(args.demo_ref[0])[args.column_map["participant_id"]].values
+                )
+                [all_sub.append(x) for x in ref_subs]
 
         args.sub = all_sub
 
->>>>>>> aa56f0c1
     elif "proc" in args.run:
         print("Running proc on all subjects with micapipe and hippunfold inputs")
         args.sub = [
@@ -649,13 +643,7 @@
             if check_sub(args, sub)
         ]
 
-<<<<<<< HEAD
-    if args.ses == ["all"]:
-        args.ses = None
-    if not args.ses and args.demo:
-=======
     if args.ses == ["all"] and args.demo:
->>>>>>> aa56f0c1
         print("Using sessions from demo file")
         sessions = pd.read_csv(args.demo)
         if args.sub != "all":
