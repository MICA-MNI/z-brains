#!/bin/bash
#
# MICAPIPE-Z BIDS - Normalization and visualization of structural imaging features
#
version() {
  echo -e "\z-brains April 2023 (Version v.0.0.2 'reborn')\n"
}
export this_version="v0.0.2 'reborn'"
#---------------- FUNCTION: HELP ----------------#
help() {
echo -e "
\033[38;5;141mCOMMAND:\033[0m
   $(basename $0)


\033[38;5;141mARGUMENTS:\033[0m
\t\033[38;5;197m-sub\033[0m             : idBIDS identification
\t\033[38;5;197m-out\033[0m             : Output directory for the processed files <derivatives>.
\t\033[38;5;197m-bids\033[0m            : Path to BIDS directory
\t\033[38;5;120m-ses\033[0m             : OPTIONAL flag that indicates the session name (if omitted will manage as SINGLE session)

   Flags for cortical, hippocampal, and subcortical feature post-processing:
\t\033[38;5;197m-proc_cortex\033[0m         : run post-processing of cortical features for report generation. Relies on micapipe derivatives
\t\t\033[38;5;120m-featureStr\033[0m  : Specify which cortical features should undergo post-processing
\t\t\t         Default is '-featureStr all', meaning all features found under /derivatives/micapipe/subject/maps
\t\t\t         To only process one feature, specify using string: e.g. '-featureStr flair'
\t\t\t         Multiple inputs example = '-featureStr flair,FA,ADC'
\t\t\t         Currently supported features: thickness,flair,FA,ADC,qT1
\t\t\033[38;5;120m-smoothing\033[0m   : Specify size of gaussian smoothing kernel (Default: 5mm). If set to 0, no smoothing is applied.
\t\033[38;5;197m-proc_hippocampus\033[0m    : run post-processing of hippocampal features for report generation. Relies on hippunfold derivatives
\t\t\033[38;5;120m-featureStr\033[0m  : Specify which hippocampal features should undergo post-processing
\t\t\t         Default is '-featureStr all', meaning all available features based on BIDS raw data
\t\t\t         To only process one feature, specify using string: e.g. '-featureStr flair'
\t\t\t         Multiple inputs example = '-featureStr flair,FA,ADC'
\t\t\t         Currently supported features: thickness,flair,FA,ADC,qT1
\t\t\033[38;5;120m-smoothing\033[0m   : Specify size of gaussian smoothing kernel (Default: 2mm). If set to 0, no smoothing is applied.
\t\033[38;5;197m-proc_subcortex\033[0m      : run post-processing of subcortical structures for report generation. Relies on Freesurfer and micapipe
\t\t\033[38;5;120m-featureStr\033[0m  : Specify which subcortical features should undergo post-processing
\t\t\t         Default is '-featureStr all', meaning all available features based on BIDS outputs
\t\t\t         To only process one feature, specify using string: e.g. '-featureStr flair'
\t\t\t         Multiple inputs example = '-featureStr flair,FA,ADC'
\t\t\t         Currently supported features: volume,flair,FA,ADC,qT1

   Flags for case-control analysis and clinical report generation:
<<<<<<< HEAD
\t\033[38;5;197m-regional\033[0m          : Multivariate regional analysis
\t\t\033[38;5;120m-thr\033[0m         : Z-score threshold for regional maps
\t\t\t         Default=|1.96|
=======
\t\033[38;5;197m-regional_z\033[0m          : Multivariate regional analysis
\t\t\033[38;5;120m-csvControls\033[0m       : A list of control subjects
\t\t\t         Default='/data_/mica1/03_projects/jessica/hackathon2023/lists/control.csv'
>>>>>>> e4fc811c
\t\t\033[38;5;120m-demo\033[0m        : Path to demographic file
\t\t\t         Default=''
\t\t\033[38;5;120m-featureStr\033[0m  : Specify which cortical/subcortical/hippocampal features should be analyzed
\t\t\t         Default=all
\t\t\t         Multiple inputs example = '-featureStr thickness,FA,ADC'
\t\t\033[38;5;120m-smoothCtx\033[0m   : Specify size of gaussian smoothing kernel used to generate cortical input features
\t\t\t         Default=5mm
\t\t\033[38;5;120m-smoothHipp\033[0m  : Specify size of gaussian smoothing kernel used to generate hippocampal input features
\t\t\t         Default=2mm
\t\033[38;5;197m-asymmetry\033[0m           : Multivariate feature asymmetry analysis
\t\t\033[38;5;120m-thr\033[0m         : Z-score threshold for asymmetry maps
\t\t\t         Default=|1.96|
\t\t\033[38;5;120m-demo\033[0m        : Path to demographic file
\t\t\t         Default=''
\t\t\033[38;5;120m-featureStr\033[0m  : Specify which cortical/subcortical/hippocampal features should be analyzed
\t\t\t         Default=all
\t\t\t         Multiple inputs example = '-featureStr thickness,FA,ADC'
\t\t\033[38;5;120m-smoothCtx\033[0m   : Specify size of gaussian smoothing kernel used to generate cortical input features
\t\t\t         Default=5mm
\t\t\033[38;5;120m-smoothHipp\033[0m  : Specify size of gaussian smoothing kernel used to generate hippocampal input features
\t\t\t         Default=2mm


\033[38;5;141mOPTIONS:\033[0m
\t\033[38;5;197m-h|-help\033[0m         : Print help
\t\033[38;5;197m-v|-version\033[0m      : Print software version
\t\033[38;5;197m-force\033[0m           : WARNING this will overwrite the idBIDS directory
\t\033[38;5;197m-quiet\033[0m           : Do not print comments
\t\033[38;5;197m-nocleanup\033[0m       : Do not delete temporary directory at script completion
\t\033[38;5;197m-threads\033[0m         : Number of threads (Default is 6)
\t\033[38;5;197m-tmpDir\033[0m          : Specify location of temporary directory <path> (Default is /tmp)
\t\033[38;5;197m-slim\033[0m            : This option will keep only the main outputs and erase all the intermediate files
\t\033[38;5;197m-mica\033[0m            : Only for MICA local processing
\t\033[38;5;197m-qsub\033[0m            : Only for MICA network processing (SGE mica.q)
\t\033[38;5;197m-qall\033[0m            : Only for MICA network processing (SGE all.q)


\033[38;5;141mUSAGE:\033[0m
    \033[38;5;141m$(basename $0)\033[0m  \033[38;5;197m-sub\033[0m <idBIDS_id> \033[38;5;197m-out\033[0m <outputDirectory> \033[38;5;197m-bids\033[0m <BIDS-directory> \033[38;5;197m-sctx_vol\033[0m


\033[38;5;141mDEPENDENCIES:\033[0m
    > workbench   1.4.2   (https://www.humanconnectome.org/software/workbench-command)
    > ANTS        2.3.3   (https://github.com/ANTsX/ANTs)
    > python      3.7.6   (https://www.python.org)


McGill University, MNI, MICA lab, April 2023
https://github.com/MICA-MNI/micapipe
https://github.com/MICA-MNI/z-brains
http://mica-mni.github.io/
"
}

# Source utilities functions from MICAPIPE
if [ -z ${ZBRAINS} ]; then echo "ZBRAINS NOT DEFINED ð¤"; exit 0; fi
if [ -z ${MICAPIPE} ]; then echo "MICAPIPE NOT DEFINED ð¤"; exit 0; fi
source "${MICAPIPE}/functions/utilities.sh"


# -----------------------------------------------------------------------------------------------#
#			ARGUMENTS
# Create VARIABLES
for arg in "$@"
do
  case "$arg" in
  -h|-help)
    help
    exit 1
  ;;
  -v|-version)
    version
    exit 1
  ;;
  -sub)
    id=$2
    shift;shift
  ;;
  -out)
    out=$2
    shift;shift
  ;;
  -bids)
    BIDS=$2
    shift;shift
  ;;
  -ses)
    SES=$2
    shift;shift
  ;;
  -proc_cortex)
    ctxPROC=TRUE
    shift
  ;;
  -featureStr)
    feat=$2
    shift;shift
  ;;
  -smoothing)
    smooth=$2
    shift;shift
  ;;
  -proc_hippocampus)
    hippoPROC=TRUE
    shift
  ;;
  -featureStr)
    feat=$2
    shift;shift
  ;;
  -smoothing)
    smooth=$2
    shift;shift
  ;;
  -proc_subcortex)
    sctxPROC=TRUE
    shift
  ;;
  -featureStr)
    feat=$2
    shift;shift
  ;;
  -regional)
    REGZ=TRUE
    shift
  ;;
  -csvControls)
    csvControls=$2
    shift;shift
  ;;
  -demo)
    demo=$2
    shift;shift
  ;;
  -smoothCtx)
    smoothCtx=$2
    shift;shift
  ;;
  -smoothHipp)
    smoothHipp=$2
    shift;shift
  ;;
  -asymmetry)
    ASYMMETRY=TRUE
    shift
  ;;
  -thr)
    thr=$2
    shift;shift
  ;;
  -demo)
    demo=$2
    shift;shift
  ;;
  -featureStr)
    feat=$2
    shift;shift
  ;;
  -smoothCtx)
    smoothCtx=$2
    shift;shift
  ;;
  -smoothHipp)
    smoothHipp=$2
    shift;shift
  ;;
  -mica)
    mica=TRUE
    shift
  ;;
  -tmpDir)
    tmpDir=$2
    shift;shift;
  ;;
  -qsub)
    micaq=TRUE
    shift
  ;;
  -qall)
    qall=TRUE
    shift
  ;;
  -nocleanup)
    nocleanup=TRUE
    shift
  ;;
  -threads)
    threads=$2
    shift;shift
  ;;
  -force)
    force=TRUE
    shift
  ;;
  -quiet)
    quiet=TRUE
    shift
  ;;
  -*)
    Error "Unknown option ${2}"
    help
    exit 1
  ;;
    esac
done

# argument check out & WARNINGS
arg=($id $out $BIDS)
if [ ${#arg[@]} -lt 3 ]; then
Error "One or more mandatory arguments are missing:
               -sub  : $id
               -out  : $out
               -bids : $BIDS"
help; exit 1; fi
runs=($ALL $ctxPROC $hippoPROC $sctxPROC $REGZ $ASYMMETRY)
if [ "${#runs[@]}" -lt 1 ]; then
Error "A processing flag is missing:
                    -proc_cortex
                    -proc_hippocampus
                    -proc_subcortex
                    -regional
                    -asymmetry"
help; exit 1; fi

# Get the real path of the Inputs
outDeriv=$(realpath $out)
outz=$(realpath $out)/z-brains
outm=$(realpath $out)/micapipe_v0.2.0
BIDS=$(realpath $BIDS)
id=${id/sub-/}
here=$(pwd)

# Number of session (Default is "ses-pre")
if [ -z ${SES} ]; then SES="SINGLE"; else SES="ses-${SES/ses-/}"; fi

# Assigns variables names
bids_variables "$BIDS" "$id" "$outm" "$SES"

# Check BIDS Directory
if [ ! -d "${subject_bids}" ]; then Error "$id was not found on the BIDS directory\n\t Check ls ${subject_bids}"; exit 1; fi

# Erase temporary files by default
if [ -z ${nocleanup} ]; then nocleanup=FALSE; fi

# No print Do_cmd
if [ "$quiet" = "TRUE" ]; then export quiet=TRUE; fi

# Temporary directory
if [ -z ${tmpDir} ]; then export tmpDir=/tmp; else tmpDir=$(realpath $tmpDir); fi

# Setting Surface Directory
Nrecon=($(ls "${dir_QC}/${idBIDS}_module-proc_surf-"*.json 2>/dev/null | wc -l))
if [[ "$Nrecon" -lt 1 ]]; then
  Error "Subject $id doesn't have a module-proc_surf: run -proc_surf"; exit 1
elif [[ "$Nrecon" -eq 1 ]]; then
  module_qc=$(ls "${dir_QC}/${idBIDS}_module-proc_surf-"*.json 2>/dev/null)
  recon="$(echo ${module_qc/.json/} | awk -F 'proc_surf-' '{print $2}')"
elif [[ "$Nrecon" -gt 1 ]]; then
  Warning "${idBIDS} has been processed with freesurfer and fastsurfer."
  if [[ "$FastSurfer" == "TRUE" ]]; then
    Note "fastsurfer will run: $FastSurfer\n"; recon="fastsurfer";
  else
    Note "freesurfer is the default"; recon="freesurfer"
  fi
fi
# Set surface directory
set_surface_directory "${recon}"
if [ -z ${dir_subjsurf} ]; then FSdir="FALSE"; else  FSdir=$(realpath $dir_subjsurf); fi


# -----------------------------------------------------------------------------------------------#
# Set optional arguments

# Feature selection and smoothing
if [ -z ${feat} ]; then featStr='all'; else featStr="$feat"; fi
if [ -z ${smooth} ]; then smoothing=DEFAULT; else smoothing="$smooth"; fi
if [ -z ${smoothCtx} ]; then smoothCtx='5mm'; else smoothingCTX="$smoothCTX"; fi
if [ -z ${smoothHipp} ]; then smoothHipp='2mm'; else smoothingHIPP="$smoothHIPP"; fi

# arguments for regional and asymmetry analysis
if [ -z "$csvControls" ]; then csvControls="/data_/mica1/03_projects/jessica/hackathon2023/lists/control.csv"; fi
if [ -z "$demo" ]; then demo=''; fi

# -----------------------------------------------------------------------------------------------#
Title "z-brains pipeline - (Version $this_version) \n\t\tidBIDS: $id Session: $SES"

# -----------------------------------------------------------------------------------------------#
# Launch the init file for local processing at MICA lab
if [ "$micaq" = "TRUE" ] || [ "$qall" = "TRUE" ] || [ "$mica" = "TRUE" ]; then
    source "${MICAPIPE}/functions/init.sh"
else

    # -----------------------------------------------------------------------------------------------#
    #   CHECK PACKAGES DEPENDENCIES
    # tree display
    if [[ -z $(which tree) ]]; then Warn "tree function was not found"; fi
    # freesurfer
    if [[ -z $(which recon-all) ]]; then Error "FreeSurfer was not found"; exit 1; fi
    # FSL
    if [[ -z $(which flirt) ]]; then Error "FSL was not found"; exit 1; fi
    # ANTSx
    if [[ -z $(which antsRegistration) ]]; then Error "ANTs was not found"; exit 1; fi
    # workbench
    if [[ -z $(which wb_command) ]]; then Error "WorkBench was not found"; exit 1; fi
fi

# Processing
if [[ -z $PROC ]]; then export PROC="LOCAL"; fi

# Number of THREADS used by ANTs and workbench, default is 6 if not defined by -threads
if [[ -z $threads ]]; then export threads=6; fi
Info "z-brains will use $threads threads for multicore processing"

# Directories check
if [[ ${force} == TRUE ]]; then
  Warning "$id processing directory will be overwritten"
  rm -rf $outz/${idBIDS};
fi

# -----------------------------------------------------------------------------------------------#
# Timer & Beginning
aloita=$(date +%s)

# Create tmp dir
if [ ! -d ${tmpDir} ]; then Do_cmd mkdir -p $tmpDir; fi

# Create output directories
if [ ! -d ${outz} ]; then Do_cmd mkdir -p ${outz}; fi

# Handle Single Session
if [ "$SES" == "SINGLE" ]; then
  export subject_dirz=$outz/${subject}
  ses=""
else
  export subject_dirz=$outz/${subject}/${SES}
  ses="_${SES}"
fi

# subject_dir
<<<<<<< HEAD
# Creates subject directory if it doesn't exist
if [ ! -d "${subject_dirz}" ]; then
    Info "Subject ${idBIDS} directory doesn't exist, creating..."
    Do_cmd mkdir -m 770 -p "${subject_dirz}"/{logs,maps,norm-z,norm-propensity,norm-normative}
    Do_cmd mkdir -m 770 -p "${subject_dirz}"/maps/{subcortex,cortex,hippocampus}
    Do_cmd mkdir -m 770 -p "${subject_dirz}"/norm-z/{subcortex,cortex,hippocampus}
    Do_cmd mkdir -m 770 -p "${subject_dirz}"/norm-propensity/{subcortex,cortex,hippocampus}
    Do_cmd mkdir -m 770 -p "${subject_dirz}"/norm-normative/{subcortex,cortex,hippocampus}
    chmod g+xX -R "${subject_dirz}"
fi
=======
# Creates subject directory 
Do_cmd mkdir -m 770 -p "${subject_dirz}"/{logs,maps,norm-z,norm-propensity,norm-normative}
Do_cmd mkdir -m 770 -p "${subject_dirz}"/maps/{subcortex,cortex,hippocampus}
Do_cmd mkdir -m 770 -p "${subject_dirz}"/norm-z/{subcortex,cortex,hippocampus}
Do_cmd mkdir -m 770 -p "${subject_dirz}"/norm-propensity/{subcortex,cortex,hippocampus}
Do_cmd mkdir -m 770 -p "${subject_dirz}"/norm-normative/{subcortex,cortex,hippocampus}
chmod g+xX -R "${subject_dirz}"
>>>>>>> e4fc811c

# -----------------------------------------------------------------------------------------------#
# subject_dir
if [ ! -d "${subject_dir}" ]; then
    Error "Subject ${id} directory doesn't exist, run micapipe v0.2.2 before running z-brains"
exit 1; fi

# freesurfer Directory
if [ ! -d "$FSdir" ]; then
    Error "Subject ${id} freesurfer directory doesn't exist, run micapipe v0.2.0 before running z-brains"
exit 1; fi

# Log directory
outLogs="${subject_dirz}/logs/"

# Pipeline description json
micapipe_json


# -----------------------------------------------------------------------------------------------#
# # #        Structural processing: Cortex
# -----------------------------------------------------------------------------------------------#
if [ "$ALL" = "TRUE" ] || [ "$ctxPROC" = "TRUE" ]; then
    log_file_str=$outLogs/ctx_proc_$(date +'%d-%m-%Y')

    # Define UTILITIES directory
    export scriptDir=${ZBRAINS}/functions

    COMMAND="${scriptDir}/01_ctx_proc.sh $BIDS $id $out $SES $FSdir $nocleanup $threads $tmpDir $featStr $smoothing"
    # mica.q - Structural processing: Cortex
    if [[ $micaq == "TRUE" ]]; then
        Info "MICA qsub - Structural processing: Cortex"
        Warning "This option only works on the MICA workstations"
        export PROC="qsub-MICA"
        # Info "Setting a warper to run on mica.q"
        qsub -q mica.q -pe smp $threads -l h_vmem=6G -N q${id}_ctx_proc -e ${log_file_str}.e -o ${log_file_str}.txt $COMMAND $PROC
             # all.q - Structural processing: Cortex
    elif [[ $qall == "TRUE" ]]; then
        Info "all.q qsub - Structural processing: Cortex"
        Warning "This option only works on the McGill BIC network"
        export PROC="qsub-all.q"
        # Info "Setting a warper to run on all.q"
        qsub -q all.q -pe all.pe $threads -l h_vmem=6G -N q${id}_ctx_proc -e ${log_file_str}.e -o ${log_file_str}.txt $COMMAND $PROC
    else
        #  LOCAL - Structural processing: Cortex
        $COMMAND $PROC 2>&1 | tee -a ${log_file_str}.txt
    fi
fi


# -----------------------------------------------------------------------------------------------#
# # #        Structural processing: Hippocampus
# -----------------------------------------------------------------------------------------------#
if [ "$ALL" = "TRUE" ] || [ "$hippoPROC" = "TRUE" ]; then
    log_file_str=$outLogs/hippo_proc_$(date +'%d-%m-%Y')

    # Define UTILITIES directory
    export scriptDir=${ZBRAINS}/functions

    COMMAND="${scriptDir}/01_hippo_proc.sh $BIDS $id $out $SES $FSdir $nocleanup $threads $tmpDir $featStr $smoothing"
    # mica.q - Structural processing: Hippocampus
    if [[ $micaq == "TRUE" ]]; then
        Info "MICA qsub - Structural processing: Hippocampus"
        Warning "This option only works on the MICA workstations"
        export PROC="qsub-MICA"
        # Info "Setting a warper to run on mica.q"
        qsub -q mica.q -pe smp $threads -l h_vmem=6G -N q${id}_hippo_proc -e ${log_file_str}.e -o ${log_file_str}.txt $COMMAND $PROC
             # all.q - Structural processing: Hippocampus
    elif [[ $qall == "TRUE" ]]; then
        Info "all.q qsub - Structural processing: Hippocampus"
        Warning "This option only works on the McGill BIC network"
        export PROC="qsub-all.q"
        # Info "Setting a warper to run on all.q"
        qsub -q all.q -pe all.pe $threads -l h_vmem=6G -N q${id}_hippo_proc -e ${log_file_str}.e -o ${log_file_str}.txt $COMMAND $PROC
    else
        #  LOCAL - Structural processing: Hippocampus
        $COMMAND $PROC 2>&1 | tee -a ${log_file_str}.txt
    fi
fi


# -----------------------------------------------------------------------------------------------#
# # #        Structural processing: Subcortex
# -----------------------------------------------------------------------------------------------#
if [ "$ALL" = "TRUE" ] || [ "$sctxPROC" = "TRUE" ]; then
    log_file_str=$outLogs/sctx_proc_$(date +'%d-%m-%Y')

    # Define UTILITIES directory
    export scriptDir=${ZBRAINS}/functions

    COMMAND="${scriptDir}/01_sctx_proc.sh $BIDS $id $outDeriv $SES $FSdir $nocleanup $threads $tmpDir $featStr"
    # mica.q - Structural processing: Subcortex
    if [[ $micaq == "TRUE" ]]; then
        Info "MICA qsub - Structural processing: Subcortex"
        Warning "This option only works on the MICA workstations"
        export PROC="qsub-MICA"
        # Info "Setting a warper to run on mica.q"
        qsub -q mica.q -pe smp $threads -l h_vmem=6G -N q${id}_sctx_proc -e ${log_file_str}.e -o ${log_file_str}.txt $COMMAND $PROC
             # all.q - Structural processing: Subcortex
    elif [[ $qall == "TRUE" ]]; then
        Info "all.q qsub - Structural processing: Subcortex"
        Warning "This option only works on the McGill BIC network"
        export PROC="qsub-all.q"
        # Info "Setting a warper to run on all.q"
        qsub -q all.q -pe all.pe $threads -l h_vmem=6G -N q${id}_sctx_proc -e ${log_file_str}.e -o ${log_file_str}.txt $COMMAND $PROC
    else
        #  LOCAL - Structural processing: Subcortex
        $COMMAND $PROC 2>&1 | tee -a ${log_file_str}.txt
    fi
fi


# -----------------------------------------------------------------------------------------------#
# # #        Multivariate analysis: REGIONAL Z
# -----------------------------------------------------------------------------------------------#
if [ "$ALL" = "TRUE" ] || [ "$REGZ" = "TRUE" ]; then
    log_file_str=$outLogs/regional_$(date +'%d-%m-%Y')

    export scriptDir=${ZBRAINS}/functions

    COMMAND="python ${scriptDir}/02_zscores.py $csvControls $id $featStr $smoothCtx $smoothHipp $outz $SES"
    echo $COMMAND
    # mica.q - Multivariate analysis: REGIONAL Z
    if [[ $micaq == "TRUE" ]]; then
        Info "MICA qsub - Multivariate analysis: REGIONAL"
        Warning "This option only works on the MICA workstations"
        export PROC="qsub-MICA"
        # Info "Setting a warper to run on mica.q"
        qsub -q mica.q -pe smp $threads -l h_vmem=6G -N q${id}_regionZ -e ${log_file_str}.e -o ${log_file_str}.txt $COMMAND $PROC
             # all.q - Multivariate analysis: REGIONAL Z
    elif [[ $qall == "TRUE" ]]; then
        Info "all.q qsub - Multivariate analysis: REGIONAL"
        Warning "This option only works on the McGill BIC network"
        export PROC="qsub-all.q"
        # Info "Setting a warper to run on all.q"
        qsub -q all.q -pe all.pe $threads -l h_vmem=6G -N q${id}_regionZ -e ${log_file_str}.e -o ${log_file_str}.txt $COMMAND $PROC
    else
        #  LOCAL - Multivariate analysis: REGIONAL Z
        $COMMAND $PROC 2>&1 | tee -a ${log_file_str}.txt
    fi
fi

# -----------------------------------------------------------------------------------------------#
# # #        Multivariate analysis: ASYMMETRY
# -----------------------------------------------------------------------------------------------#
if [ "$ALL" = "TRUE" ] || [ "$ASYMMETRY" = "TRUE" ]; then
    log_file_str=$outLogs/asymmetry_$(date +'%d-%m-%Y')

    export scriptDir=${ZBRAINS}/functions

    COMMAND="${scriptDir}/02_asymmetry.sh $BIDS $id $out $SES $nocleanup $threads $tmpDir $thr $demo $feat $smoothingCTX $smoothingHIPP"
    # mica.q - Multivariate analysis: ASYMMETRY
    if [[ $micaq == "TRUE" ]]; then
        Info "MICA qsub - Multivariate analysis: ASYMMETRY"
        Warning "This option only works on the MICA workstations"
        export PROC="qsub-MICA"
        # Info "Setting a warper to run on mica.q"
        qsub -q mica.q -pe smp $threads -l h_vmem=6G -N q${id}_asymmetry -e ${log_file_str}.e -o ${log_file_str}.txt $COMMAND $PROC
             # all.q - Multivariate analysis: ASYMMETRY
    elif [[ $qall == "TRUE" ]]; then
        Info "all.q qsub - Multivariate analysis: ASYMMETRY"
        Warning "This option only works on the McGill BIC network"
        export PROC="qsub-all.q"
        # Info "Setting a warper to run on all.q"
        qsub -q all.q -pe all.pe $threads -l h_vmem=6G -N q${id}_asymmetry -e ${log_file_str}.e -o ${log_file_str}.txt $COMMAND $PROC
    else
        #  LOCAL - Multivariate analysis: ASYMMETRY
        $COMMAND $PROC 2>&1 | tee -a ${log_file_str}.txt
    fi
fi

: <<'END'
END


# -----------------------------------------------------------------------------------------------#
#			 Total Running Time
lopuu=$(date +%s)
eri=$(echo "$lopuu - $aloita" | bc)
eri=$(echo print $eri/60 | perl)

# Cleanup if processing was local
if [ $PROC == "LOCAL" ] || [ "$mica" = "TRUE" ]; then
    cleanup "$tmpDir/*_micapipe*_${id}" "$nocleanup" "$here"
fi
Title "GLOBAL z-brains running time with $PROC processing:\033[38;5;220m $(printf "%0.3f\n" ${eri}) minutes \033[38;5;141m"<|MERGE_RESOLUTION|>--- conflicted
+++ resolved
@@ -42,15 +42,9 @@
 \t\t\t         Currently supported features: volume,flair,FA,ADC,qT1
 
    Flags for case-control analysis and clinical report generation:
-<<<<<<< HEAD
-\t\033[38;5;197m-regional\033[0m          : Multivariate regional analysis
-\t\t\033[38;5;120m-thr\033[0m         : Z-score threshold for regional maps
-\t\t\t         Default=|1.96|
-=======
 \t\033[38;5;197m-regional_z\033[0m          : Multivariate regional analysis
 \t\t\033[38;5;120m-csvControls\033[0m       : A list of control subjects
 \t\t\t         Default='/data_/mica1/03_projects/jessica/hackathon2023/lists/control.csv'
->>>>>>> e4fc811c
 \t\t\033[38;5;120m-demo\033[0m        : Path to demographic file
 \t\t\t         Default=''
 \t\t\033[38;5;120m-featureStr\033[0m  : Specify which cortical/subcortical/hippocampal features should be analyzed
@@ -390,26 +384,14 @@
 fi
 
 # subject_dir
-<<<<<<< HEAD
-# Creates subject directory if it doesn't exist
-if [ ! -d "${subject_dirz}" ]; then
-    Info "Subject ${idBIDS} directory doesn't exist, creating..."
-    Do_cmd mkdir -m 770 -p "${subject_dirz}"/{logs,maps,norm-z,norm-propensity,norm-normative}
-    Do_cmd mkdir -m 770 -p "${subject_dirz}"/maps/{subcortex,cortex,hippocampus}
-    Do_cmd mkdir -m 770 -p "${subject_dirz}"/norm-z/{subcortex,cortex,hippocampus}
-    Do_cmd mkdir -m 770 -p "${subject_dirz}"/norm-propensity/{subcortex,cortex,hippocampus}
-    Do_cmd mkdir -m 770 -p "${subject_dirz}"/norm-normative/{subcortex,cortex,hippocampus}
-    chmod g+xX -R "${subject_dirz}"
-fi
-=======
+
 # Creates subject directory 
 Do_cmd mkdir -m 770 -p "${subject_dirz}"/{logs,maps,norm-z,norm-propensity,norm-normative}
 Do_cmd mkdir -m 770 -p "${subject_dirz}"/maps/{subcortex,cortex,hippocampus}
 Do_cmd mkdir -m 770 -p "${subject_dirz}"/norm-z/{subcortex,cortex,hippocampus}
 Do_cmd mkdir -m 770 -p "${subject_dirz}"/norm-propensity/{subcortex,cortex,hippocampus}
 Do_cmd mkdir -m 770 -p "${subject_dirz}"/norm-normative/{subcortex,cortex,hippocampus}
-chmod g+xX -R "${subject_dirz}"
->>>>>>> e4fc811c
+chmod g+xX -R --silent "${subject_dirz}"
 
 # -----------------------------------------------------------------------------------------------#
 # subject_dir
